--- conflicted
+++ resolved
@@ -26,20 +26,12 @@
     val wBroadcast = in.sparkContext.broadcast(W)
     val bBroadcast = in.sparkContext.broadcast(b)
     in.mapPartitions { part =>
-<<<<<<< HEAD
       MatrixUtils.rowsToMatrixIter(part).flatMap { data =>
-        val features: DenseMatrix[Double] = data * W.t
-        features(*,::) :+= b
+        val features: DenseMatrix[Double] = data * wBroadcast.value.t
+        features(*,::) :+= bBroadcast.value
         cos.inPlace(features)
         MatrixUtils.matrixToRowArray(features).iterator
       }
-=======
-      val data = MatrixUtils.rowsToMatrix(part)
-      val features: DenseMatrix[Double] = data * wBroadcast.value.t
-      features(*,::) :+= bBroadcast.value
-      cos.inPlace(features)
-      MatrixUtils.matrixToRowArray(features).iterator
->>>>>>> 0a2b4225
     }
   }
 
